"""
Crea un dataset de demostración rico en tickets, catálogos, usuarios y reglas.

- Ejecuta ``python manage.py load_demo_dataset --purge`` para borrar datos previos
  (tickets, catálogos demo y usuarios de prueba) y volver a generar todo.
- Genera por defecto 1000 tickets variados con categorías, subcategorías,
  prioridades, áreas, FAQs y reglas de autoasignación activas.
"""

from __future__ import annotations

import random
from calendar import monthrange
from collections import Counter
from itertools import cycle
from datetime import datetime, timedelta

from django.contrib.auth import get_user_model
from django.contrib.auth.models import Group
from django.core.management import call_command
from django.core.management.base import BaseCommand
from django.db import transaction
from django.utils import timezone

from accounts.roles import ROLE_ADMIN, ROLE_REQUESTER, ROLE_TECH
from catalog.models import Area, Category, Priority, Subcategory
from tickets.models import AutoAssignRule, AuditLog, FAQ, Ticket, TicketAssignment
from tickets.services import apply_auto_assign

User = get_user_model()


class Command(BaseCommand):
    help = "Carga un dataset de demostración con catálogos, usuarios y tickets."

    def add_arguments(self, parser):
        parser.add_argument(
            "--tickets",
            type=int,
            default=1000,
            help="Cantidad de tickets a generar (por defecto: 1000).",
        )
        parser.add_argument(
            "--purge",
            action="store_true",
            help="Elimina tickets, catálogos demo, FAQs y usuarios de prueba antes de crear el dataset.",
        )

    @transaction.atomic
    def handle(self, *args, **options):
        total_tickets = options["tickets"]
        purge = options["purge"]

        random.seed(202501)

        self.stdout.write(self.style.WARNING("Inicializando grupos y permisos base (init_rbac)..."))
        call_command("init_rbac")

        if purge:
            self._purge_demo_data()

        priorities = self._create_priorities()
        areas = self._create_areas()
        categories = self._create_categories()
        techs, requesters, admins = self._create_users(areas)

        self._create_autoassign_rules(categories, areas, techs)
        self._create_faqs(categories, requesters[0])

        featured_specs = self._featured_ticket_templates(categories, areas, priorities, requesters)
        base_total = max(total_tickets - len(featured_specs), 0)
        status_plan = self._build_status_plan(base_total)
        tech_cycle = cycle(techs)

        tickets = self._create_tickets(
            status_plan=status_plan,
            priorities=priorities,
            areas=areas,
            categories=categories,
            requesters=requesters,
            tech_cycle=tech_cycle,
        )
        tickets.extend(
            self._create_featured_tickets(
                templates=featured_specs,
                areas=areas,
                categories=categories,
                priorities=priorities,
                requesters=requesters,
                tech_cycle=tech_cycle,
            )
        )
        counts = Counter([t.status for t in tickets])

        self.stdout.write(self.style.SUCCESS("Dataset demo generado con éxito"))
        self.stdout.write(
            self.style.NOTICE(
                f"Tickets generados: {len(tickets)} | Abiertos: {counts[Ticket.OPEN]} | "
                f"En progreso: {counts[Ticket.IN_PROGRESS]} | Resueltos: {counts[Ticket.RESOLVED]} | "
                f"Cerrados: {counts[Ticket.CLOSED]}"
            )
        )
        self.stdout.write(
            self.style.WARNING(
                "Usuarios demo creados (password: Demo1234!) para roles de administración, técnicos y solicitantes."
            )
        )

    # ------------------------------------------------------------------
    # Catálogos
    # ------------------------------------------------------------------
    def _create_priorities(self):
        data = [
            ("BAJA", 72),
            ("MEDIA", 24),
            ("ALTA", 8),
            ("CRÍTICA", 4),
        ]
        priorities = []
        for name, hours in data:
            obj, _ = Priority.objects.update_or_create(name=name, defaults={"sla_hours": hours})
            priorities.append(obj)
        return priorities

    def _create_areas(self):
        data = [
            ("OPERACIONES", False),
            ("TECNOLOGÍA", False),
            ("DIRECCIÓN EJECUTIVA", True),
            ("FINANZAS", False),
            ("EXPERIENCIA CLIENTE", True),
            ("RIESGO Y CONTINUIDAD", True),
            ("RECURSOS HUMANOS", False),
        ]
        areas = []
        for name, is_critical in data:
            obj, _ = Area.objects.update_or_create(name=name, defaults={"is_critical": is_critical})
            areas.append(obj)
        return areas

    def _create_categories(self):
        data = [
            (
                "SOPORTE APLICACIONES",
                ["ERP", "CRM", "PAGOS", "API PARTNERS"],
                "Fallos funcionales y mejoras en sistemas de negocio.",
            ),
            (
                "INFRAESTRUCTURA",
                ["VPN", "WIFI", "CORREO", "ALMACENAMIENTO"],
                "Redes, accesos y servicios de conectividad.",
            ),
            (
                "SEGURIDAD",
                ["CREDENCIALES", "MFA", "ALERTAS SIEM", "RESPUESTA INCIDENTES"],
                "Gestión de identidades y alertas",
            ),
            (
                "DISPOSITIVOS",
                ["LAPTOP", "IMPRESORA", "PERIFÉRICOS", "MÓVILES"],
                "Hardware de usuario final",
            ),
            (
                "DATOS Y ANALÍTICA",
                ["ETL", "REPORTING", "DASHBOARDS"],
                "Pipelines, consultas y modelos de datos corporativos.",
            ),
            (
                "SOPORTE AL CLIENTE",
                ["TELEFONÍA", "CHAT", "HERRAMIENTAS DE CAMPO"],
                "Continuidad de las herramientas de experiencia cliente.",
            ),
        ]
        categories = []
        for name, subs, description in data:
            cat, _ = Category.objects.update_or_create(
                name=name, defaults={"description": description, "is_active": True}
            )
            categories.append(cat)
            for sub in subs:
                Subcategory.objects.update_or_create(
                    category=cat, name=sub, defaults={"description": f"Subcategoría {sub.title()}"}
                )
        return categories

    # ------------------------------------------------------------------
    # Usuarios
    # ------------------------------------------------------------------
    def _create_users(self, areas):
        admin_group = Group.objects.get(name=ROLE_ADMIN)
        tech_group = Group.objects.get(name=ROLE_TECH)
        requester_group = Group.objects.get(name=ROLE_REQUESTER)

        demo_password = "Demo1234!"
        area_lookup = {
            "OPERACIONES": None,
            "TECNOLOGÍA": None,
            "DIRECCIÓN EJECUTIVA": None,
            "FINANZAS": None,
            "EXPERIENCIA CLIENTE": None,
            "RIESGO Y CONTINUIDAD": None,
            "RECURSOS HUMANOS": None,
            "INFRAESTRUCTURA": None,
            "SEGURIDAD": None,
            "DATOS Y ANALÍTICA": None,
            "SOPORTE AL CLIENTE": None,
        }
        for area in areas:
            if area.name in area_lookup:
                area_lookup[area.name] = area

        def build_user(username, first, last, group: Group, is_staff=False, is_critical=False, area=None):
            User.objects.filter(username=username).delete()
            user = User.objects.create_user(
                username=username,
                email=f"{username}@demo.local",
                password=demo_password,
                first_name=first,
                last_name=last,
                is_staff=is_staff,
            )
            user.groups.add(group)
            profile = getattr(user, "profile", None)
            if profile:
                profile.area = area
                profile.is_critical_actor = is_critical
                profile.save(update_fields=["area", "is_critical_actor"])
            return user

        admins = [
            build_user("admin_ana", "Ana", "Pérez", admin_group, is_staff=True, area=area_lookup["DIRECCIÓN EJECUTIVA"]),
            build_user("admin_bruno", "Bruno", "Salas", admin_group, is_staff=True, area=area_lookup["TECNOLOGÍA"]),
            build_user("admin_carla", "Carla", "Mena", admin_group, is_staff=True, area=area_lookup["RIESGO Y CONTINUIDAD"]),
        ]
        techs = [
            build_user("tech_ale", "Ale", "Valdés", tech_group, area=area_lookup["TECNOLOGÍA"]),
            build_user(
                "tech_beto",
                "Beto",
                "Ramos",
                tech_group,
                area=area_lookup["OPERACIONES"] or areas[0],
            ),
            build_user(
                "tech_cata",
                "Catalina",
                "Rivas",
                tech_group,
                area=area_lookup["EXPERIENCIA CLIENTE"],
            ),
            build_user(
                "tech_dante",
                "Dante",
                "Silva",
                tech_group,
                area=area_lookup.get("TECNOLOGÍA") or areas[1],
            ),
            build_user(
                "tech_eli",
                "Elisa",
                "Naranjo",
                tech_group,
                area=area_lookup["DATOS Y ANALÍTICA"] or areas[4],
            ),
            build_user(
                "tech_fede",
                "Federico",
                "Lagos",
                tech_group,
                area=area_lookup["RECURSOS HUMANOS"] or areas[6],
            ),
            build_user(
                "tech_gabi",
                "Gabriela",
                "Fuentes",
                tech_group,
                area=area_lookup["FINANZAS"] or areas[3],
            ),
            build_user(
                "tech_hugo",
                "Hugo",
                "Sanhueza",
                tech_group,
                area=area_lookup["INFRAESTRUCTURA"] or areas[1],
            ),
            build_user(
                "tech_isa",
                "Isabel",
                "Araya",
                tech_group,
                area=area_lookup["SEGURIDAD"] or areas[2],
            ),
            build_user(
                "tech_juan",
                "Juan",
                "Contreras",
                tech_group,
                area=area_lookup["SOPORTE AL CLIENTE"] or areas[5],
            ),
        ]
        requesters = [
            build_user(
                "req_camila",
                "Camila",
                "Ossandón",
                requester_group,
                is_critical=True,
                area=area_lookup["DIRECCIÓN EJECUTIVA"],
            ),
            build_user(
                "req_diego",
                "Diego",
                "Leiva",
                requester_group,
                area=area_lookup["FINANZAS"] or areas[3],
            ),
            build_user(
                "req_elena",
                "Elena",
                "Campos",
                requester_group,
                area=area_lookup["EXPERIENCIA CLIENTE"],
            ),
            build_user(
                "req_francisco",
                "Francisco",
                "Toro",
                requester_group,
                area=area_lookup["OPERACIONES"],
            ),
            build_user(
                "req_gracia",
                "Gracia",
                "Duarte",
                requester_group,
                is_critical=True,
                area=area_lookup["RIESGO Y CONTINUIDAD"],
            ),
        ]

        return techs, requesters, admins

    # ------------------------------------------------------------------
    # Reglas y FAQs
    # ------------------------------------------------------------------
    def _create_autoassign_rules(self, categories, areas, techs):
        AutoAssignRule.objects.all().delete()
        cat_index = {c.name: c for c in categories}
        area_index = {a.name: a for a in areas}

        rules = [
            {"category": cat_index.get("INFRAESTRUCTURA"), "subcategory": None, "area": None, "tech": techs[0]},
            {
                "category": cat_index.get("SEGURIDAD"),
                "subcategory": Subcategory.objects.filter(name="MFA").first(),
                "area": None,
                "tech": techs[0],
            },
            {
                "category": cat_index.get("SOPORTE APLICACIONES"),
                "subcategory": Subcategory.objects.filter(name="ERP").first(),
                "area": area_index.get("OPERACIONES"),
                "tech": techs[1],
            },
            {"category": None, "subcategory": None, "area": area_index.get("DIRECCIÓN EJECUTIVA"), "tech": techs[1]},
            {"category": cat_index.get("DISPOSITIVOS"), "subcategory": None, "area": None, "tech": techs[1]},
        ]

        for r in rules:
            AutoAssignRule.objects.create(**r)

    def _create_faqs(self, categories, author):
        FAQ.objects.all().delete()
        payload = [
            (
                "Restablecer MFA",
                "Usa el portal de acceso seguro y valida tu identidad con el equipo de seguridad.",
                "SEGURIDAD",
                "MFA",
            ),
            (
                "Impresora sin conexión",
                "Revisa que esté en red corporativa y reinstala el driver desde el catálogo interno.",
                "DISPOSITIVOS",
                "IMPRESORA",
            ),
            (
                "Acceso ERP",
                "Solicita a tu jefe directo la aprobación en el portal y se asignará al equipo de aplicaciones.",
                "SOPORTE APLICACIONES",
                "ERP",
            ),
            (
                "Lentitud VPN",
                "Verifica tu ancho de banda y abre un ticket marcando prioridad ALTA si impacta operaciones críticas.",
                "INFRAESTRUCTURA",
                "VPN",
            ),
            (
                "Recuperar credenciales olvidadas",
                "Ingresa a la página de autoservicio, responde tus preguntas de seguridad y restablece la contraseña.",
                "SEGURIDAD",
                "CREDENCIALES",
            ),
            (
                "Correo corporativo sin espacio",
                "Limpia la carpeta de enviados, vacía la papelera y solicita ampliación temporal de buzón si sigues al límite.",
                "INFRAESTRUCTURA",
                "ALMACENAMIENTO",
            ),
            (
                "Conexión Wi-Fi inestable",
                "Prioriza la red 5GHz, ubícate cerca del access point y reinicia el cliente para renovar tu lease DHCP.",
                "INFRAESTRUCTURA",
                "WIFI",
            ),
            (
                "Alta en el CRM",
                "Crea la solicitud indicando rol comercial y segmento; el equipo validará permisos antes de habilitar el acceso.",
                "SOPORTE APLICACIONES",
                "CRM",
            ),
            (
                "Error en conciliación de pagos",
                "Verifica que el archivo del procesador tenga el formato actualizado y vuelve a ejecutar el batch.",
                "SOPORTE APLICACIONES",
                "PAGOS",
            ),
            (
                "Integración con socio vía API",
                "Genera una nueva API key en el portal de partners y comparte el endpoint sandbox para pruebas.",
                "SOPORTE APLICACIONES",
                "API PARTNERS",
            ),
            (
                "Laptop requiere reemplazo",
                "Documenta el diagnóstico en el ticket y coordina retiro con mesa de servicio para recibir el equipo de backup.",
                "DISPOSITIVOS",
                "LAPTOP",
            ),
            (
                "Sin datos móviles en el teléfono corporativo",
                "Comprueba el perfil APN empresarial y reinicia el dispositivo; si persiste, solicita un eSIM de reemplazo.",
                "DISPOSITIVOS",
                "MÓVILES",
            ),
            (
                "Alerta de fraude reportada",
                "Escala de inmediato al equipo de respuesta a incidentes y aísla el endpoint sospechoso de la red.",
                "SEGURIDAD",
                "RESPUESTA INCIDENTES",
            ),
            (
                "Dashboard no carga datos",
                "Verifica que el dataset esté actualizado y limpia la caché del navegador antes de recargar el panel.",
                "DATOS Y ANALÍTICA",
                "DASHBOARDS",
            ),
            (
                "Ejecución ETL fallida",
                "Revisa los logs en el orquestador, valida credenciales del data lake y relanza el job manualmente.",
                "DATOS Y ANALÍTICA",
                "ETL",
            ),
            (
                "Chat con clientes fuera de línea",
                "Confirma que los agentes estén logueados en la herramienta y revisa el estado del conector de mensajería.",
                "SOPORTE AL CLIENTE",
                "CHAT",
            ),
            (
                "Llamadas sin audio en telefonía",
                "Verifica el enrutamiento en el SBC y realiza una prueba loopback para descartar fallas de headset.",
                "SOPORTE AL CLIENTE",
                "TELEFONÍA",
            ),
            (
                "App de campo no sincroniza",
                "Pide a los técnicos actualizar la app, habilitar datos en segundo plano y sincronizar cuando tengan señal estable.",
                "SOPORTE AL CLIENTE",
                "HERRAMIENTAS DE CAMPO",
            ),
        ]
        cat_index = {c.name: c for c in categories}
        for question, answer, cat_name, sub_name in payload:
            FAQ.objects.create(
                question=question,
                answer=answer,
                category=cat_index.get(cat_name),
                subcategory=Subcategory.objects.filter(name=sub_name).first(),
                created_by=author,
                updated_by=author,
            )

    # ------------------------------------------------------------------
    # Tickets
    # ------------------------------------------------------------------
    def _build_status_plan(self, total: int):
        proportions = [
            (Ticket.OPEN, 0.27),
            (Ticket.IN_PROGRESS, 0.27),
            (Ticket.RESOLVED, 0.24),
            (Ticket.CLOSED, 0.22),
        ]
        plan: list[str] = []
        for status, pct in proportions:
            plan.extend([status] * int(total * pct))
        while len(plan) < total:
            plan.append(Ticket.IN_PROGRESS if len(plan) % 2 else Ticket.OPEN)
        return plan[:total]

    def _create_tickets(self, *, status_plan, priorities, areas, categories, requesters, tech_cycle):
        tickets = []
        tz = timezone.get_current_timezone()
        created_schedule = self._build_created_at_schedule(len(status_plan), tz)

        priority_cycle = priorities * ((len(status_plan) // len(priorities)) + 1)
        area_cycle = areas * ((len(status_plan) // len(areas)) + 1)

        for idx, status in enumerate(status_plan, start=1):
            requester = requesters[idx % len(requesters)]
            category = categories[idx % len(categories)]
            sub_qs = list(category.subcategories.all()) or list(Subcategory.objects.filter(category=category))
            subcategory = sub_qs[idx % len(sub_qs)] if sub_qs else None
            priority = priority_cycle[idx % len(priority_cycle)]
            area = area_cycle[idx % len(area_cycle)]

            created_at = created_schedule[idx - 1]
            if status in (Ticket.OPEN, Ticket.IN_PROGRESS) and random.random() < random.uniform(0.0, 0.03):
                created_at = max(
                    created_at - timedelta(hours=priority.sla_hours * random.uniform(1.1, 2.0)),
                    timezone.make_aware(datetime(2025, 1, 1, 0, 0), tz),
                )
            title = f"Ticket demo {idx:03d} en {category.name.title()}"
            description = (
                f"Ticket demo #{idx} para probar reportes y autoasignación. "
                f"Área {area.name.title()}, subcategoría {subcategory.name}."
            )

            ticket = Ticket.objects.create(
                code="",
                title=title,
                description=description,
                requester=requester,
                category=category,
                subcategory=subcategory,
                priority=priority,
                area=area,
                status=status,
                kind=Ticket.INCIDENT if idx % 3 == 0 else Ticket.REQUEST,
            )

            apply_auto_assign(ticket, actor=requester)

            chosen_tech = next(tech_cycle)
            first_assignment_time = created_at + timedelta(minutes=random.randint(5, 45))
            self._assign_ticket(ticket, to_user=chosen_tech, created_at=first_assignment_time, actor=requester)

            ticket.assignments.update(created_at=first_assignment_time)

            resolved_at, closed_at = self._build_resolution_timestamps(
                status=status,
                created_at=created_at,
                priority=priority,
                tz=tz,
            )

            last_assignment_at = self._maybe_reassign(
                ticket=ticket,
                created_at=created_at,
                resolved_at=resolved_at,
                closed_at=closed_at,
                tech_cycle=tech_cycle,
                actor=requester,
            )

            audit_latest = self._create_audit_trail(
                ticket=ticket,
                created_at=created_at,
                resolved_at=resolved_at,
                closed_at=closed_at,
                actor=requester,
            )

            updated_at_candidates = [created_at, resolved_at, closed_at, last_assignment_at, audit_latest]
            updated_at = max([dt for dt in updated_at_candidates if dt]) if any(updated_at_candidates) else created_at

            Ticket.objects.filter(pk=ticket.pk).update(
                created_at=created_at,
                resolved_at=resolved_at,
                closed_at=closed_at,
                updated_at=updated_at,
            )
            tickets.append(ticket)
        return tickets

    def _build_created_at_schedule(self, total: int, tz):
        """Genera fechas realistas en 2025 priorizando horario laboral y días hábiles."""

        start = timezone.make_aware(datetime(2025, 1, 1, 0, 0), tz)
        end = timezone.make_aware(datetime(2025, 12, 12, 23, 59, 59), tz)
        day_span = (end.date() - start.date()).days

        schedule = []
        for _ in range(total * 2):  # oversampling para seleccionar los mejores slots
            day_offset = random.randint(0, day_span)
            date_candidate = start + timedelta(days=day_offset)
            weekday = date_candidate.weekday()
            is_weekday = weekday < 5
            if not is_weekday and random.random() < 0.2:
                continue

            if random.random() < 0.85:
                hour = random.randint(8, 19)
            else:
                hour = random.randint(0, 23)
            minute = random.randint(0, 59)
            second = random.randint(0, 59)
            created_at = timezone.make_aware(
                datetime(
                    date_candidate.year,
                    date_candidate.month,
                    date_candidate.day,
                    hour,
                    minute,
                    second,
                ),
                tz,
            )
            if created_at > end:
                created_at = end - timedelta(hours=random.uniform(0.5, 6))
            schedule.append(created_at)

        while len(schedule) < total:
            schedule.append(start + timedelta(days=random.randint(0, day_span), hours=random.randint(6, 18)))

        schedule = sorted(schedule)[:total]
        return schedule

    def _build_resolution_timestamps(self, *, status, created_at, priority, tz):
        """Crea timestamps de resolución/cierre dentro o fuera de SLA según proporciones."""

        if status not in (Ticket.RESOLVED, Ticket.CLOSED):
            return None, None

        end_cap = timezone.make_aware(datetime(2025, 12, 12, 23, 59, 59), tz)

        within_sla_rate = random.uniform(0.85, 0.95)
        breach_rate = random.uniform(0.05, 0.15)
        out_of_sla = random.random() < breach_rate
        on_time = random.random() < within_sla_rate and not out_of_sla

        if on_time:
            factor = random.uniform(0.6, 0.95)
        elif out_of_sla:
            factor = random.uniform(1.05, 1.8)
        else:
            factor = random.uniform(0.95, 1.2)

        resolved_at = created_at + timedelta(hours=priority.sla_hours * factor)
        if resolved_at < created_at:
            resolved_at = created_at
        if resolved_at > end_cap:
            resolved_at = end_cap - timedelta(hours=random.uniform(0.2, 4))

        closed_at = None
        if status == Ticket.CLOSED:
            closed_at = resolved_at + timedelta(hours=random.uniform(1.5, 12))
            if closed_at > end_cap:
                closed_at = end_cap

        return resolved_at, closed_at

    def _maybe_reassign(self, *, ticket, created_at, resolved_at, closed_at, tech_cycle, actor):
        """Agrega re-asignaciones distribuidas en el tiempo."""

        last_assignment = ticket.assignments.order_by("-created_at").first()
        last_at = last_assignment.created_at if last_assignment else created_at

        span_end = closed_at or resolved_at
        if not span_end:
            span_end = created_at + timedelta(hours=random.uniform(1, 12))

        if random.random() < 0.25:
            reassign_time = created_at + timedelta(hours=random.uniform(0.5, max((span_end - created_at).total_seconds() / 3600, 1)))
            reassign_time = min(reassign_time, span_end)
            self._assign_ticket(
                ticket,
                to_user=next(tech_cycle),
                created_at=reassign_time,
                actor=actor,
                reason="re-asignación demo",
            )
            last_at = reassign_time

        return last_at

    def _create_audit_trail(self, *, ticket, created_at, resolved_at, closed_at, actor):
        """Genera auditorías y comentarios en la línea de tiempo del ticket."""

        events_end = closed_at or resolved_at or created_at + timedelta(hours=random.uniform(2, 24))
        comment_count = random.randint(1, 3) if events_end != created_at else 1
        latest = created_at
        for _ in range(comment_count):
            offset_hours = random.uniform(0.1, max((events_end - created_at).total_seconds() / 3600, 1))
            event_time = created_at + timedelta(hours=offset_hours)
            event_time = min(event_time, events_end)
            log = AuditLog.objects.create(
                ticket=ticket,
                actor=actor,
                action="COMMENT",
                meta={"auto": True},
            )
            AuditLog.objects.filter(pk=log.pk).update(created_at=event_time)
            latest = max(latest, event_time)

        if closed_at:
            status_log = AuditLog.objects.create(ticket=ticket, actor=actor, action="STATUS", meta={"to": Ticket.CLOSED})
            AuditLog.objects.filter(pk=status_log.pk).update(created_at=closed_at)
            latest = max(latest, closed_at)
        elif resolved_at:
            status_log = AuditLog.objects.create(ticket=ticket, actor=actor, action="STATUS", meta={"to": Ticket.RESOLVED})
            AuditLog.objects.filter(pk=status_log.pk).update(created_at=resolved_at)
            latest = max(latest, resolved_at)

        return latest

    def _featured_ticket_templates(self, categories, areas, priorities, requesters):
        cat_index = {c.name: c for c in categories}
        area_index = {a.name: a for a in areas}
        priority_index = {p.name: p for p in priorities}
        critical_requester = next(
            (u for u in requesters if getattr(getattr(u, "profile", None), "is_critical_actor", False)), requesters[0]
        )
        return [
            {
                "title": "Alerta crítica en VPN corporativa",
                "category": cat_index.get("INFRAESTRUCTURA"),
                "subcategory": Subcategory.objects.filter(name="VPN").first(),
                "priority": priority_index.get("CRÍTICA"),
                "area": area_index.get("RIESGO Y CONTINUIDAD") or area_index.get("TECNOLOGÍA"),
                "status": Ticket.IN_PROGRESS,
                "requester": critical_requester,
                "created_offset_hours": 10,
            },
            {
                "title": "Escalamiento ejecutivo por canal digital",
                "category": cat_index.get("SOPORTE AL CLIENTE"),
                "subcategory": Subcategory.objects.filter(name="CHAT").first(),
                "priority": priority_index.get("ALTA"),
                "area": area_index.get("EXPERIENCIA CLIENTE"),
                "status": Ticket.OPEN,
                "requester": critical_requester,
                "created_offset_hours": 4,
            },
            {
                "title": "Caso en modelo de datos financiero",
                "category": cat_index.get("DATOS Y ANALÍTICA"),
                "subcategory": Subcategory.objects.filter(name="REPORTING").first(),
                "priority": priority_index.get("MEDIA"),
                "area": area_index.get("FINANZAS"),
                "status": Ticket.OPEN,
                "requester": random.choice(requesters),
                "created_offset_hours": 72,
            },
        ]

    def _create_featured_tickets(self, *, templates, areas, categories, priorities, requesters, tech_cycle):
        tz = timezone.get_current_timezone()
        end_cap = timezone.make_aware(datetime(2025, 12, 12, 23, 59, 59), tz)
        tickets = []
        for spec in templates:
            created_at = end_cap - timedelta(hours=spec.get("created_offset_hours", 6))
            ticket = Ticket.objects.create(
                code="",
                title=spec["title"],
                description="Ticket destacado para validar reglas de SLA y criticidad.",
                requester=spec["requester"],
                category=spec.get("category") or random.choice(categories),
                subcategory=spec.get("subcategory"),
                priority=spec.get("priority") or random.choice(priorities),
                area=spec.get("area") or random.choice(areas),
                status=spec.get("status", Ticket.OPEN),
                kind=Ticket.INCIDENT,
            )
            apply_auto_assign(ticket, actor=spec["requester"])
            self._assign_ticket(
                ticket,
                to_user=next(tech_cycle),
                created_at=created_at,
                actor=spec["requester"],
                reason="distribución destacada",
            )
            ticket.assignments.update(created_at=created_at)

            resolved_at, closed_at = self._build_resolution_timestamps(
                status=spec.get("status", Ticket.OPEN),
                created_at=created_at,
                priority=spec.get("priority") or random.choice(priorities),
                tz=tz,
            )

            audit_latest = self._create_audit_trail(
                ticket=ticket,
                created_at=created_at,
                resolved_at=resolved_at,
                closed_at=closed_at,
                actor=spec["requester"],
            )
            updated_at_candidates = [created_at, resolved_at, closed_at, audit_latest]
            updated_at = max([dt for dt in updated_at_candidates if dt]) if any(updated_at_candidates) else created_at

            Ticket.objects.filter(pk=ticket.pk).update(
                created_at=created_at,
                resolved_at=resolved_at,
                closed_at=closed_at,
                updated_at=updated_at,
            )
            tickets.append(ticket)
        return tickets

    def _assign_ticket(self, ticket, *, to_user, created_at, actor=None, reason="distribución demo"):
        previous = ticket.assigned_to
        if ticket.assigned_to_id != to_user.id:
            ticket.assigned_to = to_user
            ticket.save(update_fields=["assigned_to", "updated_at"])

        assignment = TicketAssignment.objects.create(
            ticket=ticket,
            from_user=actor or previous,
            to_user=to_user,
            reason=reason,
        )
        TicketAssignment.objects.filter(pk=assignment.pk).update(created_at=created_at)

        audit = AuditLog.objects.create(
            ticket=ticket,
            actor=actor or to_user,
            action="ASSIGN",
<<<<<<< HEAD
            meta={
                "to": to_user.id,
                "to_username": to_user.username,
                "from": previous.id if previous else None,
                "from_username": previous.username if previous else None,
                "reason": reason,
            },
=======
            meta={"to": to_user.username, "reason": reason},
>>>>>>> aacdc1dc
        )
        AuditLog.objects.filter(pk=audit.pk).update(created_at=created_at)

    # ------------------------------------------------------------------
    # Purga
    # ------------------------------------------------------------------
    def _purge_demo_data(self):
        self.stdout.write(self.style.WARNING("Purga de datos previos (tickets, catálogos demo, FAQs, reglas)..."))
        Ticket.objects.all().delete()
        AutoAssignRule.objects.all().delete()
        FAQ.objects.all().delete()
        Subcategory.objects.all().delete()
        Category.objects.all().delete()
        Priority.objects.all().delete()
        Area.objects.all().delete()
        User.objects.filter(username__in=self._demo_usernames()).delete()

    def _demo_usernames(self):
        return [
            "admin_ana",
            "admin_bruno",
            "admin_carla",
            "tech_ale",
            "tech_beto",
            "tech_cata",
            "tech_dante",
            "tech_eli",
            "tech_fede",
            "tech_gabi",
            "tech_hugo",
            "tech_isa",
            "tech_juan",
            "req_camila",
            "req_diego",
            "req_elena",
            "req_francisco",
            "req_gracia",
        ]<|MERGE_RESOLUTION|>--- conflicted
+++ resolved
@@ -837,7 +837,6 @@
             ticket=ticket,
             actor=actor or to_user,
             action="ASSIGN",
-<<<<<<< HEAD
             meta={
                 "to": to_user.id,
                 "to_username": to_user.username,
@@ -845,9 +844,6 @@
                 "from_username": previous.username if previous else None,
                 "reason": reason,
             },
-=======
-            meta={"to": to_user.username, "reason": reason},
->>>>>>> aacdc1dc
         )
         AuditLog.objects.filter(pk=audit.pk).update(created_at=created_at)
 
